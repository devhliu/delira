language: python

services:
  - docker

matrix:
  include:
    - python: 3.6
    - python: 3.7
      dist: xenial
      sudo: true


# command to install dependencies
before_install:
  - pip install -U pip wheel
  - pip install torch
  - pip install -r requirements.txt

install:
  - pip install .
# command to run tests
script:
  - pytest

<<<<<<< HEAD
after_success:
  - docker build -t delira-full:latest docker/
  - docker login -e $DOCKER_MAIL -u $DOCKER_USER -p $DOCKER_PW
  - docker tag delira-full:latest chrisha/delira-full:latest
  - docker push chrisha/delira-full:latest

=======
>>>>>>> e62f1cfe
deploy:
  provider: pypi
  user: $PYPI_USERNAME
  password: $PYPI_PASSWORD
  skip_existing: true
  distributions: "sdist"
  on:
    branch: master
    tags: true<|MERGE_RESOLUTION|>--- conflicted
+++ resolved
@@ -22,22 +22,9 @@
 # command to run tests
 script:
   - pytest
-
-<<<<<<< HEAD
+ 
 after_success:
   - docker build -t delira-full:latest docker/
   - docker login -e $DOCKER_MAIL -u $DOCKER_USER -p $DOCKER_PW
   - docker tag delira-full:latest chrisha/delira-full:latest
-  - docker push chrisha/delira-full:latest
-
-=======
->>>>>>> e62f1cfe
-deploy:
-  provider: pypi
-  user: $PYPI_USERNAME
-  password: $PYPI_PASSWORD
-  skip_existing: true
-  distributions: "sdist"
-  on:
-    branch: master
-    tags: true+  - docker push chrisha/delira-full:latest