

from delira import get_backends
import pytest
import os
import delira
import unittest

import numpy as np
from delira.training.metrics import SklearnAccuracyScore


<<<<<<< HEAD
if "TORCH" in get_backends():
    from delira.training import PyTorchExperiment, Parameters
    from delira.training.callbacks import ReduceLROnPlateauCallbackPyTorch
    from delira.models.classification import ClassificationNetworkBasePyTorch
    from delira.data_loading import AbstractDataset, BaseDataManager
    import torch

    test_cases = [
        (
            Parameters(fixed_params={
                "model": {},
                "training": {
                    "losses": {"CE":
                               torch.nn.CrossEntropyLoss()},
                    "optimizer_cls": torch.optim.Adam,
                    "optimizer_params": {"lr": 1e-3},
                    "num_epochs": 2,
                    "lr_sched_cls": ReduceLROnPlateauCallbackPyTorch,
                    "lr_sched_params": {},
                    "val_metrics": {"accuracy": SklearnAccuracyScore}
                }
            }
            ),
            500,
            50),

        (
            Parameters(fixed_params={
                "model": {},
                "training": {
                    "losses": {"CE":
                               torch.nn.CrossEntropyLoss()},
                    "optimizer_cls": torch.optim.Adam,
                    "optimizer_params": {"lr": 1e-3},
                    "num_epochs": 2,
                    "lr_sched_cls": ReduceLROnPlateauCallbackPyTorch,
                    "lr_sched_params": {},
                    "val_dataset_metrics": {"accuracy": SklearnAccuracyScore}
                }
            }
            ),
            500,
            50),

        (
            Parameters(fixed_params={
                "model": {},
                "training": {
                    "losses": {"CE":
                               torch.nn.CrossEntropyLoss()},
                    "optimizer_cls": torch.optim.Adam,
                    "optimizer_params": {"lr": 1e-3},
                    "num_epochs": 2,
                    "lr_sched_cls": None,
                    "lr_sched_params": {},
                }
            }
            ),
            500,
            50)
    ]

else:
    # test will be skipped, arguments don't matter
    test_cases = [[None] * 3]


@pytest.mark.parametrize("params,dataset_length_train,dataset_length_test",
                         test_cases
                         )
@pytest.mark.skipif("TORCH" not in get_backends(),
                    reason="No torch backend installed")
def test_experiment(params, dataset_length_train, dataset_length_test):
    class DummyNetwork(ClassificationNetworkBasePyTorch):
        def __init__(self):
            super().__init__(32, 1)

        def forward(self, x):
            return self.module(x)

        @staticmethod
        def _build_model(in_channels, n_outputs):
            return torch.nn.Sequential(
                torch.nn.Linear(in_channels, 64),
                torch.nn.ReLU(),
                torch.nn.Linear(64, n_outputs)
            )

        @staticmethod
        def prepare_batch(batch_dict, input_device, output_device):
            return {"data": torch.from_numpy(batch_dict["data"]
                                             ).to(input_device, torch.float),
                    "label": torch.from_numpy(batch_dict["label"]
                                              ).to(output_device, torch.long)}

    class DummyDataset(AbstractDataset):
        def __init__(self, length):
            super().__init__(None, None, None, None)
            self.length = length

        def __getitem__(self, index):
            return {"data": np.random.rand(1, 32),
                    "label": np.random.randint(0, 1, size=1)}

        def __len__(self):
            return self.length

        def get_sample_from_index(self, index):
            return self.__getitem__(index)

    exp = PyTorchExperiment(params, DummyNetwork)
    dset_train = DummyDataset(dataset_length_train)
    dset_test = DummyDataset(dataset_length_test)

    dmgr_train = BaseDataManager(dset_train, 16, 4, None)
    dmgr_test = BaseDataManager(dset_test, 16, 1, None)

    net = exp.run(dmgr_train, dmgr_test, )
    exp.test(params=params,
             network=net,
             datamgr_test=dmgr_test,
             metrics={"accuracy": SklearnAccuracyScore})

    exp.kfold(2, dmgr_train, num_splits=2)
    exp.stratified_kfold(2, dmgr_train, num_splits=2)
    exp.stratified_kfold_predict(2, dmgr_train, num_splits=2)
=======
class TfExperimentTest(unittest.TestCase):

    @unittest.skipIf("TORCH" not in delira.get_backends(),
                     reason="No TORCH Backend installed")
    def test_experiment(self):

        from delira.training import PyTorchExperiment, Parameters
        from delira.training.callbacks import ReduceLROnPlateauCallbackPyTorch
        from delira.models.classification import ClassificationNetworkBasePyTorch
        from delira.data_loading import AbstractDataset, BaseDataManager
        import torch

        test_cases = [
            (
                Parameters(fixed_params={
                    "model": {},
                    "training": {
                        "criterions": {"CE":
                                       torch.nn.CrossEntropyLoss()},
                        "optimizer_cls": torch.optim.Adam,
                        "optimizer_params": {"lr": 1e-3},
                        "num_epochs": 2,
                        "metrics": {},
                        "lr_sched_cls": ReduceLROnPlateauCallbackPyTorch,
                        "lr_sched_params": {}
                    }
                }
                ),
                500,
                50)
        ]

        class DummyNetwork(ClassificationNetworkBasePyTorch):

            def __init__(self):
                super().__init__(32, 1)

            def forward(self, x):
                return self.module(x)

            @staticmethod
            def _build_model(in_channels, n_outputs):
                return torch.nn.Sequential(
                    torch.nn.Linear(in_channels, 64),
                    torch.nn.ReLU(),
                    torch.nn.Linear(64, n_outputs)
                )

            @staticmethod
            def prepare_batch(batch_dict, input_device, output_device):
                return {"data": torch.from_numpy(batch_dict["data"]
                                                 ).to(input_device,
                                                      torch.float),
                        "label": torch.from_numpy(batch_dict["label"]
                                                  ).to(output_device,
                                                       torch.long)}

        class DummyDataset(AbstractDataset):
            def __init__(self, length):
                super().__init__(None, None, None, None)
                self.length = length

            def __getitem__(self, index):
                return {"data": np.random.rand(32),
                        "label": np.random.randint(0, 1, 1)}

            def __len__(self):
                return self.length

            def get_sample_from_index(self, index):
                return self.__getitem__(index)

        for case in test_cases:
            with self.subTest(case=case):

                params, dataset_length_train, dataset_length_test = case

                exp = PyTorchExperiment(params, DummyNetwork)
                dset_train = DummyDataset(dataset_length_train)
                dset_test = DummyDataset(dataset_length_test)

                dmgr_train = BaseDataManager(dset_train, 16, 4, None)
                dmgr_test = BaseDataManager(dset_test, 16, 1, None)

                net = exp.run(dmgr_train, dmgr_test)
                exp.test(params=params,
                         network=net,
                         datamgr_test=dmgr_test, )

                exp.kfold(2, dmgr_train, num_splits=2)
                exp.stratified_kfold(2, dmgr_train, num_splits=2)
                exp.stratified_kfold_predict(2, dmgr_train, num_splits=2)
>>>>>>> cd1346d7


if __name__ == '__main__':
    unittest.main()
<|MERGE_RESOLUTION|>--- conflicted
+++ resolved
@@ -10,135 +10,7 @@
 from delira.training.metrics import SklearnAccuracyScore
 
 
-<<<<<<< HEAD
-if "TORCH" in get_backends():
-    from delira.training import PyTorchExperiment, Parameters
-    from delira.training.callbacks import ReduceLROnPlateauCallbackPyTorch
-    from delira.models.classification import ClassificationNetworkBasePyTorch
-    from delira.data_loading import AbstractDataset, BaseDataManager
-    import torch
-
-    test_cases = [
-        (
-            Parameters(fixed_params={
-                "model": {},
-                "training": {
-                    "losses": {"CE":
-                               torch.nn.CrossEntropyLoss()},
-                    "optimizer_cls": torch.optim.Adam,
-                    "optimizer_params": {"lr": 1e-3},
-                    "num_epochs": 2,
-                    "lr_sched_cls": ReduceLROnPlateauCallbackPyTorch,
-                    "lr_sched_params": {},
-                    "val_metrics": {"accuracy": SklearnAccuracyScore}
-                }
-            }
-            ),
-            500,
-            50),
-
-        (
-            Parameters(fixed_params={
-                "model": {},
-                "training": {
-                    "losses": {"CE":
-                               torch.nn.CrossEntropyLoss()},
-                    "optimizer_cls": torch.optim.Adam,
-                    "optimizer_params": {"lr": 1e-3},
-                    "num_epochs": 2,
-                    "lr_sched_cls": ReduceLROnPlateauCallbackPyTorch,
-                    "lr_sched_params": {},
-                    "val_dataset_metrics": {"accuracy": SklearnAccuracyScore}
-                }
-            }
-            ),
-            500,
-            50),
-
-        (
-            Parameters(fixed_params={
-                "model": {},
-                "training": {
-                    "losses": {"CE":
-                               torch.nn.CrossEntropyLoss()},
-                    "optimizer_cls": torch.optim.Adam,
-                    "optimizer_params": {"lr": 1e-3},
-                    "num_epochs": 2,
-                    "lr_sched_cls": None,
-                    "lr_sched_params": {},
-                }
-            }
-            ),
-            500,
-            50)
-    ]
-
-else:
-    # test will be skipped, arguments don't matter
-    test_cases = [[None] * 3]
-
-
-@pytest.mark.parametrize("params,dataset_length_train,dataset_length_test",
-                         test_cases
-                         )
-@pytest.mark.skipif("TORCH" not in get_backends(),
-                    reason="No torch backend installed")
-def test_experiment(params, dataset_length_train, dataset_length_test):
-    class DummyNetwork(ClassificationNetworkBasePyTorch):
-        def __init__(self):
-            super().__init__(32, 1)
-
-        def forward(self, x):
-            return self.module(x)
-
-        @staticmethod
-        def _build_model(in_channels, n_outputs):
-            return torch.nn.Sequential(
-                torch.nn.Linear(in_channels, 64),
-                torch.nn.ReLU(),
-                torch.nn.Linear(64, n_outputs)
-            )
-
-        @staticmethod
-        def prepare_batch(batch_dict, input_device, output_device):
-            return {"data": torch.from_numpy(batch_dict["data"]
-                                             ).to(input_device, torch.float),
-                    "label": torch.from_numpy(batch_dict["label"]
-                                              ).to(output_device, torch.long)}
-
-    class DummyDataset(AbstractDataset):
-        def __init__(self, length):
-            super().__init__(None, None, None, None)
-            self.length = length
-
-        def __getitem__(self, index):
-            return {"data": np.random.rand(1, 32),
-                    "label": np.random.randint(0, 1, size=1)}
-
-        def __len__(self):
-            return self.length
-
-        def get_sample_from_index(self, index):
-            return self.__getitem__(index)
-
-    exp = PyTorchExperiment(params, DummyNetwork)
-    dset_train = DummyDataset(dataset_length_train)
-    dset_test = DummyDataset(dataset_length_test)
-
-    dmgr_train = BaseDataManager(dset_train, 16, 4, None)
-    dmgr_test = BaseDataManager(dset_test, 16, 1, None)
-
-    net = exp.run(dmgr_train, dmgr_test, )
-    exp.test(params=params,
-             network=net,
-             datamgr_test=dmgr_test,
-             metrics={"accuracy": SklearnAccuracyScore})
-
-    exp.kfold(2, dmgr_train, num_splits=2)
-    exp.stratified_kfold(2, dmgr_train, num_splits=2)
-    exp.stratified_kfold_predict(2, dmgr_train, num_splits=2)
-=======
-class TfExperimentTest(unittest.TestCase):
+class TorchExperimentTest(unittest.TestCase):
 
     @unittest.skipIf("TORCH" not in delira.get_backends(),
                      reason="No TORCH Backend installed")
@@ -230,7 +102,6 @@
                 exp.kfold(2, dmgr_train, num_splits=2)
                 exp.stratified_kfold(2, dmgr_train, num_splits=2)
                 exp.stratified_kfold_predict(2, dmgr_train, num_splits=2)
->>>>>>> cd1346d7
 
 
 if __name__ == '__main__':
